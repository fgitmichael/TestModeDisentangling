--- conflicted
+++ resolved
@@ -117,14 +117,10 @@
 
 class EncoderStateRep(BaseNetwork):
 
-<<<<<<< HEAD
-    def __init__(self, input_dim, output_dim, leaky_slope=0.2):
-=======
     def __init__(self,
                  input_dim,
                  output_dim,
                  leaky_slope=0.2):
->>>>>>> 32f4b386
         super(EncoderStateRep, self).__init__()
 
         self.net = create_linear_network(input_dim,
